
Netshot, a free network management and compliance tool, provided by NetFishers.

For more information, visit http://www.netfishers.onl/netshot
or contact us at netshot@netfishers.onl.



RELEASE HISTORY:

<<<<<<< HEAD
0.12.3 - 2019-03-06

* Fix a bug at UI loading time for some browsers
=======
0.12.3 - 2019-02-27

* Fix the usage of device-specific credential sets
>>>>>>> a59da99b

0.12.2 - 2019-02-25

* Fix the migration file for MariaDB
* Fix the SNMPv3 dialog (username field was not appearing)
* Fix deletion of diagnostics by deleting the results in cascade

0.12.1 - 2019-02-23

* Fixes (PostgreSQL support, RADIUS authentication, diagnostic edition)

0.12.0 - 2019-02-21

* Add the diagnostics feature
* Add the ability to search (and group) devices based on their family
* A few driver fixes (IOS, IOS-XR, Nokia)

0.11.O - 2019-01-27

* Fix some bugs with PostgreSQL
* Add SNMPv3 (formatted work from @eczema)
* Netshot is now using Liquibase for the DB schema migrations
* New drivers: Checkpoint Gaia, Gigamon GigaVUE
* A few other bug fixes especially in drivers

0.10.0 - 2018-10-20

* Add support for PostgreSQL as underlying database (thanks to @eczema) -- experimental for now though.

0.9.0b - 2018-08-30

* Reduce the memory footprint of data export.

0.9.0a - 2018-08-29

* Fix a bug (regression of 0.9.0) which affects the performance of data export (visible with huge lists of devices).

0.9.0 - 2018-08-26

* The command timeout value is now an idle timeout while waiting for data from the device.
* Add first version of F5 TM-OS (BIG-IP) driver.
* Add more logging options.
* Add the ability to search based on device domains, and to build dynamic groups based on device domains.
* Add the ability to filter reports based on device domains.
* Cisco IOS-XR: more device families (NCS).
* More details in SNMP trap received error message.

0.8.1 - 2018-06-05

* Improved debug mode for snapshot tasks (now log the buffer in case of timeout).
* FortiOS: increase the timeout delay on the main 'show' command.
* ScreenOS: increase the timeout delay on the main 'get config' command.
* Cisco IOS: more families.
* Add Arista EOS driver.
* Fix a bug when the 'timeout' option is used in the drivers.
* Fix a bug where Netshot wasn't properly trying the next available SSH credentials after an authentication failure.

0.8.0 - 2018-03-04

* Debug mode for snapshot tasks (hidden by default). This makes easy to debug drivers.
* Snapshot and run scripts have now access to the current device data, so they can compute some differences before
pushing a new config to the history (for example).
* Updates on FortiOS and Avaya drivers.

0.7.3 - 2018-02-19

* It is now possible to match on the part number (from hardware inventory) within the software compliance rules.
* Most of the tables within the Web interface are now sortable (by clicking on the headers).
* A few driver updates.

0.7.2 - 2017-12-22

* Allow the same connect IP address for different devices (probably using different ports)

0.7.1 - 2017-12-21

* Device-specific credentials -- fix a bug where they could be used by another device.
* Rename netshot.db.encryptionPassword to netshot.db.encryptionpassword for consistency. With backward compatibility.

0.7.0 - 2017-12-09

* Device-specific credentials
* Ability to set alternate IP address and TCP port to connect to the device (allow for connection through TCP proxy)

0.6.1 - 2017-09-14

* Add ScreenOS driver
* Various improvements on drivers

0.6.0 - 2017-08-13

* BREAKING CHANGE: Encrypt the secrets (communities, passwords) in the database
  (=> see the update notes)
* Add Palo Alto PanOS driver (from agm)
* Add Riverbed RiOS driver (from agm)
* Fix - Remove ANSI escape characters from CLI outputs
* Several minor fixes in drivers
* Fix MSCHAPv2 for RADIUS authentication


0.5.8 - 2016-01-12

* Fix for HSRPv6 in XR driver
* Improve the config compliance chart
* Improve the Junos driver
* Add a systemd unit file
* Fix a bug on the device compliance page


0.5.7 - 2016-12-26

* Fixes for a couple of bugs on the charts


0.5.6 - 2016-12-07

* Update the charts (now using Chart.js version 2) in reports. This fixes
  the size of the charts for the high resolution screens.
* Update the Junos driver (now storing the configuration in "set" version
  as well).


0.5.5 - 2016-09-02

* Various updates on drivers. This includes the addition of Citrix
  NetScaler and Avaya ERS basic drivers (to be improved).
* A bug on the removal of backspaces (when using paging) has been fixed.
* The code is now released under GPLv3.
* The strict prompt check feature has been improved (i.e. when Netshot
  tries to find the saved prompt rather than simply using the prompt
  regex).
* Most of the underlying libraries have been updated to the last
  available version (in the same train).
* A few UI fixes.
* There was a bug on Excel export function: interfaces without IP
  address were not exported.


0.5.4 - 2016-07-02

* A 'sleep' function is now available for the drivers which need it.
* The 'noCr' option prevents the automatic sending of Carriage Return to
  the device after a command.


0.5.1 - 2015-10-01

* Ability to select the protocol used over RADIUS to authenticate
  a remote user, using the netshot.aaa.radius.method config line


0.5.0 - 2015-07-14

* Key-based SSH authentication to access devices
* MySQL 5.6 compatibility
* Automatic purge of old configurations using the Purge Database task
* Source IP of improper SNMP traps now displayed in the logs
* 'comment' field in the result of JavaScript rules now properly truncated to 255 characters
* Search toolbox bug fix ([IP address] vs [IP])


0.4.5 - 2015-03-23

This release includes bug fixes only:
* Huawei NE, Fortinet, ASA drivers
* Rule exemptions
* Saving text rules
* Displaying XML configurations

0.4.4 - 2014-12-07

* Fix for the 'dump' feature (dump the last configuration as a file after each
  snapshot on the local system) which never worked in the previous public
  releases.
    This requires a specific option in the Netshot configuration file:
        netshot.snapshots.dump = /path/to/a/local/folder
    The Config attributes with the 'dump' option set to true or to an object
    with additional parameters will be written to the file.


0.4.3a - 2014-11-18

The distribution package now includes a RedHat/CentOS compatible start script.
No change in Netshot itself.
 

0.4.3 - 2014-11-16

The initial public release.<|MERGE_RESOLUTION|>--- conflicted
+++ resolved
@@ -8,15 +8,13 @@
 
 RELEASE HISTORY:
 
-<<<<<<< HEAD
-0.12.3 - 2019-03-06
+0.12.4 - 2019-03-06
 
 * Fix a bug at UI loading time for some browsers
-=======
+
 0.12.3 - 2019-02-27
 
 * Fix the usage of device-specific credential sets
->>>>>>> a59da99b
 
 0.12.2 - 2019-02-25
 
